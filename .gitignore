#original data
<<<<<<< HEAD
script/streaming_queue/data/*
!script/streaming_queue/data/top1000_simplified.jsonl

script/shard_qa/logs/*
script/async_mapf/log/*
# Byte-compiled / optimized / DLL files
__pycache__/
*.py[cod]
*$py.class

# Virtual environment
venv/
env/
.venv/

# Distribution / packaging
build/
dist/
*.egg-info/

# Logs
*.log

# OS / Editor specific
.DS_Store
Thumbs.db
.idea/
.vscode/

# Jupyter Notebook checkpoints
.ipynb_checkpoints/

# Environment variables
.env

.git
#original data

script/streaming_queue/data/*
script/shard_qa/data/*
# script/gaia/*
script/gaia/GAIABench

=======
streaming_queue\data\top1000.dev
streaming_queue\data\qa_results.json
streaming_queue\data\top1000.jsonl
streaming_queue/data/*
dataset/
>>>>>>> 526e8978
# Byte-compiled / optimized / DLL files
__pycache__/
*.py[cod]
*$py.class
debug/

# Virtual environment
venv/
env/
.venv/

# Distribution / packaging
build/
dist/
*.egg-info/

# Logs
*.log

# OS / Editor specific
.DS_Store
Thumbs.db
.idea/
.vscode/

# Jupyter Notebook checkpoints
.ipynb_checkpoints/

# Environment variables
.env

.git<|MERGE_RESOLUTION|>--- conflicted
+++ resolved
@@ -1,84 +1,76 @@
-#original data
-<<<<<<< HEAD
-script/streaming_queue/data/*
-!script/streaming_queue/data/top1000_simplified.jsonl
-
-script/shard_qa/logs/*
-script/async_mapf/log/*
-# Byte-compiled / optimized / DLL files
-__pycache__/
-*.py[cod]
-*$py.class
-
-# Virtual environment
-venv/
-env/
-.venv/
-
-# Distribution / packaging
-build/
-dist/
-*.egg-info/
-
-# Logs
-*.log
-
-# OS / Editor specific
-.DS_Store
-Thumbs.db
-.idea/
-.vscode/
-
-# Jupyter Notebook checkpoints
-.ipynb_checkpoints/
-
-# Environment variables
-.env
-
-.git
-#original data
-
-script/streaming_queue/data/*
-script/shard_qa/data/*
-# script/gaia/*
-script/gaia/GAIABench
-
-=======
-streaming_queue\data\top1000.dev
-streaming_queue\data\qa_results.json
-streaming_queue\data\top1000.jsonl
-streaming_queue/data/*
-dataset/
->>>>>>> 526e8978
-# Byte-compiled / optimized / DLL files
-__pycache__/
-*.py[cod]
-*$py.class
-debug/
-
-# Virtual environment
-venv/
-env/
-.venv/
-
-# Distribution / packaging
-build/
-dist/
-*.egg-info/
-
-# Logs
-*.log
-
-# OS / Editor specific
-.DS_Store
-Thumbs.db
-.idea/
-.vscode/
-
-# Jupyter Notebook checkpoints
-.ipynb_checkpoints/
-
-# Environment variables
-.env
-
+#original data
+streaming_queue\data\top1000.dev
+streaming_queue\data\qa_results.json
+streaming_queue\data\top1000.jsonl
+streaming_queue/data/*
+dataset/
+# Byte-compiled / optimized / DLL files
+__pycache__/
+*.py[cod]
+*$py.class
+
+# Virtual environment
+venv/
+env/
+.venv/
+
+# Distribution / packaging
+build/
+dist/
+*.egg-info/
+
+# Logs
+*.log
+
+# OS / Editor specific
+.DS_Store
+Thumbs.db
+.idea/
+.vscode/
+
+# Jupyter Notebook checkpoints
+.ipynb_checkpoints/
+
+# Environment variables
+.env
+
+.git
+#original data
+
+script/streaming_queue/data/*
+script/shard_qa/data/*
+# script/gaia/*
+script/gaia/GAIABench
+
+# Byte-compiled / optimized / DLL files
+__pycache__/
+*.py[cod]
+*$py.class
+debug/
+
+# Virtual environment
+venv/
+env/
+.venv/
+
+# Distribution / packaging
+build/
+dist/
+*.egg-info/
+
+# Logs
+*.log
+
+# OS / Editor specific
+.DS_Store
+Thumbs.db
+.idea/
+.vscode/
+
+# Jupyter Notebook checkpoints
+.ipynb_checkpoints/
+
+# Environment variables
+.env
+
 .git