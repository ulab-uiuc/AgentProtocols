--- conflicted
+++ resolved
@@ -8,17 +8,7 @@
 from .agent_protocol_adapter import AgentProtocolAdapter
 from .acp_adapter import ACPAdapter # Assuming this is a client adapter
 
-<<<<<<< HEAD
-__all__ = [
-    "BaseProtocolAdapter",
-    "A2AAdapter",
-    "ACPAdapter",
-    "AgentProtocolAdapter",
-    "AgoraClientAdapter",
-]
-=======
 # __all__ = ["BaseProtocolAdapter", "A2AAdapter"]
->>>>>>> 526e8978
 
 # __all__ = [
 #     "BaseProtocolAdapter",
@@ -34,9 +24,6 @@
 
 from .base_adapter import BaseProtocolAdapter
 from .a2a_adapter import A2AAdapter
-<<<<<<< HEAD
-from .agent_protocol_adapter import AgentProtocolAdapter
-=======
 
 # Optional agora adapter import
 try:
@@ -57,6 +44,5 @@
             raise RuntimeError("Agora adapter not available - missing 'agora' module")
 
     AGORA_AVAILABLE = False
->>>>>>> 526e8978
 
 __all__ = ["BaseProtocolAdapter", "A2AAdapter", "ACPAdapter" , "AgentProtocolAdapter" , "AgoraClientAdapter", "AgoraServerAdapter", "AgoraServerWrapper", "ANPAdapter", "ANPMessageBuilder"]