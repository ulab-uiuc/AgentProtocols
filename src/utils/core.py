--- conflicted
+++ resolved
@@ -38,100 +38,8 @@
             print(f"[Core] Local endpoint → {base_url} | served_model_id = {self._local_model_id}")
 
         elif self.config["model"]["type"] == "openai":
-<<<<<<< HEAD
-            # Import OpenAI locally to avoid conflicts
-            try:
-                from openai import OpenAI
-                import httpx
-                
-                # Get configuration
-                api_key = self.config["model"]["openai_api_key"]
-                base_url = self.config["model"].get("openai_base_url")
-                
-                if not api_key:
-                    raise ValueError("OpenAI API key is required but not provided")
-                
-                # Create a custom HTTP client without proxy settings to avoid the error
-                try:
-                    # Create httpx client with minimal settings
-                    http_client = httpx.Client(
-                        timeout=60.0,
-                        follow_redirects=True
-                    )
-                    
-                    # Create OpenAI client with custom http_client
-                    if base_url and base_url.strip():
-                        self.client = OpenAI(
-                            api_key=api_key, 
-                            base_url=base_url.strip(),
-                            http_client=http_client
-                        )
-                        print(f"[Core] OpenAI client initialized with custom base_url: {base_url}")
-                    else:
-                        self.client = OpenAI(
-                            api_key=api_key,
-                            http_client=http_client
-                        )
-                        print(f"[Core] OpenAI client initialized with custom http_client")
-                    
-                    self.model = self.client
-                    
-                    # Test the client with a simple call to ensure it works
-                    try:
-                        models = self.client.models.list()
-                        print(f"[Core] OpenAI client test successful, {len(models.data)} models available")
-                    except Exception as test_e:
-                        print(f"[Core] Warning: OpenAI client test failed: {test_e}")
-                    
-                except Exception as init_e:
-                    print(f"[Core] OpenAI client initialization failed: {init_e}")
-                    print(f"[Core] Error type: {type(init_e).__name__}")
-                    
-                    # If that fails, try the most basic approach
-                    print("[Core] Trying fallback initialization...")
-                    try:
-                        # Last resort - try to create without any custom settings
-                        import subprocess
-                        import sys
-                        
-                        # Try to temporarily disable all proxy settings at system level
-                        if base_url and base_url.strip():
-                            self.client = OpenAI(api_key=api_key, base_url=base_url.strip())
-                        else:
-                            self.client = OpenAI(api_key=api_key)
-                        
-                        self.model = self.client
-                        print(f"[Core] OpenAI client fallback initialization successful")
-                        
-                    except Exception as fallback_e:
-                        print(f"[Core] Fallback initialization also failed: {fallback_e}")
-                        
-                        # Try to get more debug info
-                        try:
-                            import traceback
-                            print(f"[Core] Full traceback:")
-                            traceback.print_exc()
-                        except:
-                            pass
-                        
-                        raise fallback_e
-                
-            except Exception as e:
-                print(f"[Core] Failed to initialize OpenAI client: {e}")
-                print(f"[Core] Error details: {type(e).__name__}: {str(e)}")
-                
-                # Try to provide a fallback or more detailed error info
-                try:
-                    from openai import __version__ as openai_version
-                    print(f"[Core] OpenAI library version: {openai_version}")
-                    import httpx
-                    print(f"[Core] HTTPX version: {httpx.__version__}")
-                except Exception as ver_e:
-                    print(f"[Core] Could not get version info: {ver_e}")
-                    
-                raise
-=======
             import httpx
+            from openai import OpenAI
             
             # 创建一个干净的 httpx 客户端，明确不传递任何代理设置
             http_client = httpx.Client()
@@ -170,7 +78,6 @@
                 
             self.model = client
             self.client = client
->>>>>>> 526e8978
     
     
     def execute(self, messages):
