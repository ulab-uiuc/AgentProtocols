"""
BaseAgent v1.0.0 - Dual-role agent with server and multi-client capabilities
"""

import asyncio
import json
import socket
import time
import warnings
from typing import Any, Dict, Optional, Set, Union, List
from urllib.parse import urlparse

import httpx
import uvicorn

try:
    # Try package-style imports first
    from .agent_adapters.base_adapter import BaseProtocolAdapter
    from .agent_adapters.a2a_adapter import A2AAdapter
    from .agent_adapters.agent_protocol_adapter import AgentProtocolAdapter
    from .metrics import REQUEST_LATENCY, REQUEST_FAILURES, MSG_BYTES, MetricsTimer
<<<<<<< HEAD
    from .server_adapters import BaseServerAdapter, A2AServerAdapter, ACPServerAdapter
=======
    from .server_adapters import BaseServerAdapter, A2AServerAdapter, AgentProtocolServerAdapter, ANPServerAdapter, ANP_AVAILABLE
>>>>>>> 0ab42a56
except ImportError:
    # Fallback to direct imports for standalone execution
    from agent_adapters.base_adapter import BaseProtocolAdapter
    from agent_adapters.a2a_adapter import A2AAdapter
    from agent_adapters.agent_protocol_adapter import AgentProtocolAdapter
    from metrics import REQUEST_LATENCY, REQUEST_FAILURES, MSG_BYTES, MetricsTimer
<<<<<<< HEAD
    from server_adapters import BaseServerAdapter, A2AServerAdapter, ACPServerAdapter
=======
    from server_adapters import BaseServerAdapter, A2AServerAdapter, AgentProtocolServerAdapter, ANPServerAdapter, ANP_AVAILABLE
>>>>>>> 0ab42a56

# Module-level constants for better reusability
DEFAULT_SERVER_STARTUP_TIMEOUT = 10.0
DEFAULT_SERVER_SHUTDOWN_TIMEOUT = 5.0


def is_sdk_native_executor(obj) -> bool:
    """
    Check if an object implements the SDK native executor interface.

    SDK native interface should have:
    async def execute(self, context, event_queue) -> None
    """
    import inspect

    if not hasattr(obj, "execute"):
        return False

    try:
        sig = inspect.signature(obj.execute)
        param_names = list(sig.parameters.keys())

        # Check for: self, context, event_queue (at minimum)
        # Allow additional parameters but require these first 3
        if len(param_names) < 2:  # self is implicit, so we need at least 2 more
            return False

        # Check parameter names (excluding 'self' which is implicit)
        return param_names[:2] == ["context", "event_queue"]

    except Exception:
        return False



class BaseAgent:
    """
    v1.0.0: Dual-role agent that acts as both server (receives messages)
    and multi-client (sends messages to different targets using different protocols).

    Note: Now only supports A2A SDK native executors with the interface:
    async def execute(context: RequestContext, event_queue: EventQueue) -> None
    """

    def __init__(
        self,
        agent_id: str,
        host: str = "0.0.0.0",
        port: Optional[int] = None,
        httpx_client: Optional[httpx.AsyncClient] = None,
        server_adapter: Optional[BaseServerAdapter] = None
    ):
        """
        Initialize BaseAgent with dual-role capabilities.

        Parameters
        ----------
        agent_id : str
            Unique identifier for this agent in the network
        host : str
            Server listening host address
        port : Optional[int]
            Server listening port (auto-assigned if None)
        httpx_client : Optional[httpx.AsyncClient]
            Shared HTTP client for connection pooling
        server_adapter : Optional[BaseServerAdapter]
            Protocol-specific server adapter (defaults to A2AServerAdapter)
        """
        self.agent_id = agent_id
        self._host = host
        self._port = port or self._find_free_port()
        self._httpx_client = httpx_client or httpx.AsyncClient(timeout=30.0)
        self._server_adapter = server_adapter or A2AServerAdapter()

        # Multi-adapter support: dst_id -> adapter
        self._outbound: Dict[str, BaseProtocolAdapter] = {}

        # Server components
        self._server_task: Optional[asyncio.Task] = None
        self._server_instance: Optional[uvicorn.Server] = None
        self._self_agent_card: Optional[Dict[str, Any]] = None

        # Compatibility (TODO: remove in v2.0.0)
        self.outgoing_edges: Set[str] = set()  # deprecated but kept for compatibility
        self._initialized = False

    @staticmethod
    def _find_free_port() -> int:
        """Find a free port for server binding."""
        with socket.socket(socket.AF_INET, socket.SOCK_STREAM) as s:
            s.bind(('', 0))
            s.listen(1)
            port = s.getsockname()[1]
        return port
    
    # ----------- Factory Methods ----------- 
    @classmethod
    async def create_a2a(
        cls,
        agent_id: str,
        host: str = "0.0.0.0",
        port: Optional[int] = None,
        executor: Optional[Any] = None,
        httpx_client: Optional[httpx.AsyncClient] = None,
        server_adapter: Optional[BaseServerAdapter] = None
    ) -> "BaseAgent":
        """
        v1.0.0 factory method: Create BaseAgent with A2A server capability.

        Parameters
        ----------
        agent_id : str
            Unique agent identifier
        host : str
            Server listening host
        port : Optional[int]
            Server listening port (auto-assigned if None)
        executor : Optional[Any]
            SDK native executor implementing execute(context, event_queue) interface
        httpx_client : Optional[httpx.AsyncClient]
            Shared HTTP client for connection pooling
        server_adapter : Optional[BaseServerAdapter]
            Server adapter (defaults to A2AServerAdapter for A2A protocol)

        Returns
        -------
        BaseAgent
            Initialized BaseAgent with running server
        """
        # Validate executor interface (executor is now required)
        if executor is None:
            raise ValueError("executor parameter is required")

        if not is_sdk_native_executor(executor):
            raise TypeError(
                f"Executor {type(executor)} must implement SDK native interface: "
                "async def execute(context: RequestContext, event_queue: EventQueue) -> None"
            )

        final_executor = executor

        # Create BaseAgent instance
        agent = cls(
            agent_id=agent_id,
            host=host,
            port=port,
            httpx_client=httpx_client,
            server_adapter=server_adapter or A2AServerAdapter()
        )

        # Start server with SDK native executor
        await agent._start_server(final_executor)

        # Fetch self agent card
        await agent._fetch_self_card()

        agent._initialized = True
        return agent

    @classmethod
    async def create_acp(
        cls,
        agent_id: str,
        host: str = "0.0.0.0",
        port: Optional[int] = None,
        executor: Optional[Any] = None,
        httpx_client: Optional[httpx.AsyncClient] = None,
        server_adapter: Optional[BaseServerAdapter] = None
    ) -> "BaseAgent":
        """
        v1.0.0 factory method: Create BaseAgent with ACP server capability.

        Parameters
        ----------
        agent_id : str
            Unique agent identifier
        host : str
            Server listening host
        port : Optional[int]
            Server listening port (auto-assigned if None)
        executor : Optional[Any]
            ACP SDK native executor implementing async generator interface:
            async def executor(input: list[Message], context: Context) -> AsyncGenerator[RunYield, None]
        httpx_client : Optional[httpx.AsyncClient]
            Shared HTTP client for connection pooling
        server_adapter : Optional[BaseServerAdapter]
            Server adapter (defaults to ACPServerAdapter for ACP protocol)

        Returns
        -------
        BaseAgent
            Initialized BaseAgent with running ACP server
        """
        # Validate executor is provided
        if executor is None:
            raise ValueError("executor parameter is required for ACP agents")

        # Validate ACP executor interface
        if not callable(executor):
            raise TypeError(
                f"ACP executor {type(executor)} must be callable and implement ACP SDK interface: "
                "async def executor(input: list[Message], context: Context) -> AsyncGenerator[RunYield, None]"
            )

        # Create BaseAgent instance
        agent = cls(
            agent_id=agent_id,
            host=host,
            port=port,
            httpx_client=httpx_client,
            server_adapter=server_adapter or ACPServerAdapter()
        )

        # Start server with ACP executor
        await agent._start_server(executor)

        # Fetch self agent card
        await agent._fetch_self_card()

        agent._initialized = True
        return agent

    @classmethod
    async def create_anp(
        cls,
        agent_id: str,
        host: str = "0.0.0.0",
        port: Optional[int] = None,
        executor: Optional[Any] = None,
        httpx_client: Optional[httpx.AsyncClient] = None,
        did_info: Optional[Dict[str, str]] = None,
        did_service_url: Optional[str] = None,
        did_api_key: Optional[str] = None,
        host_ws_path: str = "/ws",
        enable_protocol_negotiation: bool = False
    ) -> "BaseAgent":
        """
        Create BaseAgent with ANP (Agent Network Protocol) server capability.
        
        Parameters
        ----------
        agent_id : str
            Unique agent identifier
        host : str
            Server listening host
        port : Optional[int]
            Server listening port (auto-assigned if None)
        executor : Optional[Any]
            ANP-compatible executor (supports A2A SDK, Agent Protocol, or callable interface)
        httpx_client : Optional[httpx.AsyncClient]
            Shared HTTP client for connection pooling
        did_info : Optional[Dict[str, str]]
            Pre-generated DID information containing:
            - private_key_pem: Private key in PEM format
            - did: DID string
            - did_document_json: DID document JSON
        did_service_url : Optional[str]
            DID resolution service URL for remote DID generation
        did_api_key : Optional[str]
            API key for DID service authentication
        host_ws_path : str
            WebSocket path for ANP communication (default: /ws)
        enable_protocol_negotiation : bool
            Enable LLM-based protocol negotiation
        
        Returns
        -------
        BaseAgent
            Initialized BaseAgent with running ANP server
        
        Raises
        ------
        ImportError
            If AgentConnect library is not available
        ValueError
            If executor is None
        """
        # ANP server adapter should be available if we reach this point
        
        # Validate executor (executor is required for ANP)
        if executor is None:
            raise ValueError("executor parameter is required for ANP")
        
        # Create ANP server adapter with additional configuration
        server_adapter = ANPServerAdapter()
        
        # Prepare ANP-specific configuration
        anp_config = {
            "did_info": did_info,
            "did_service_url": did_service_url,
            "did_api_key": did_api_key,
            "host_ws_path": host_ws_path,
            "enable_protocol_negotiation": enable_protocol_negotiation
        }
        
        # Create BaseAgent instance
        agent = cls(
            agent_id=agent_id,
            host=host,
            port=port,
            httpx_client=httpx_client,
            server_adapter=server_adapter
        )
        
        # Start server with executor and ANP configuration
        await agent._start_anp_server(executor, anp_config)
        
        # For ANP, we don't fetch card via HTTP, as it uses WebSocket
        # The card is generated during server setup
        await agent._setup_anp_card()
        
        agent._initialized = True
        return agent

    async def _start_server(self, executor: Any) -> None:
        """Start the internal server using pluggable adapter."""
        # Use server adapter to build server and agent card
        self._server_instance, self._self_agent_card = self._server_adapter.build(
            host=self._host,
            port=self._port,
            agent_id=self.agent_id,
            executor=executor
        )

        # Start server in background task
        self._server_task = asyncio.create_task(self._server_instance.serve())

        # Wait for server to be ready with health check polling
        await self._wait_for_server_ready()

    async def _start_anp_server(self, executor: Any, anp_config: Dict[str, Any]) -> None:
        """Start ANP server with special configuration."""
        # Use server adapter to build ANP server and agent card
        self._server_instance, self._self_agent_card = self._server_adapter.build(
            host=self._host,
            port=self._port,
            agent_id=self.agent_id,
            executor=executor,
            **anp_config
        )
        
        # Start ANP server in background task
        self._server_task = asyncio.create_task(self._server_instance.serve())
        
        # ANP uses WebSocket, so we wait differently
        await self._wait_for_anp_server_ready()

    async def _wait_for_anp_server_ready(self, timeout: float = DEFAULT_SERVER_STARTUP_TIMEOUT) -> None:
        """Wait for ANP server to be ready (WebSocket-based)."""
        import time
        start_time = time.time()
        
        while time.time() - start_time < timeout:
            try:
                # ANP server readiness is checked differently
                # We can check if the server task is running without error
                if self._server_task and not self._server_task.done():
                    return  # Server is running
                elif self._server_task and self._server_task.done():
                    # Server task completed, check for exceptions
                    try:
                        await self._server_task
                    except Exception as e:
                        raise RuntimeError(f"ANP server failed to start: {e}")
            except Exception:
                pass  # Server not ready yet
            
            await asyncio.sleep(0.1)  # Short polling interval
        
        raise RuntimeError(f"ANP server failed to start within {timeout}s")

    async def _setup_anp_card(self) -> None:
        """Setup ANP agent card (already created during server build)."""
        # For ANP, the agent card is already set up during server build
        # We just need to ensure it exists
        if not self._self_agent_card:
            self._self_agent_card = {
                "name": f"ANP Agent {self.agent_id}",
                "protocol": "ANP",
                "protocolVersion": "1.0.0",
                "agent_id": self.agent_id,
                "endpoints": {
                    "websocket": f"ws://{self._host}:{self._port}/ws"
                },
                "error": "Failed to setup ANP card during server build"
            }

    async def _wait_for_server_ready(self, timeout: float = DEFAULT_SERVER_STARTUP_TIMEOUT) -> None:
        """Wait for server to be ready by polling health endpoint."""
        import time
        start_time = time.time()

        while time.time() - start_time < timeout:
            try:
                url = f"http://{self._host}:{self._port}/health"
                response = await self._httpx_client.get(url, timeout=2.0)
                if response.status_code == 200:
                    return  # Server is ready
            except Exception:
                pass  # Server not ready yet

            await asyncio.sleep(0.1)  # Short polling interval

        raise RuntimeError(f"Server failed to start within {timeout}s")

    async def _fetch_self_card(self) -> None:
        """Fetch agent card from our own server."""
        try:
            url = f"http://{self._host}:{self._port}/.well-known/agent.json"
            response = await self._httpx_client.get(url)
            response.raise_for_status()
            self._self_agent_card = response.json()
        except Exception as e:
            # Fallback card if server not ready
            self._self_agent_card = {
                "name": f"Agent {self.agent_id}",
                "url": f"http://{self._host}:{self._port}/",
                "error": f"Failed to fetch card: {e}"
            }

    # ----------- Agent Skills and Cards -----------
    @classmethod
    async def from_a2a(
        cls,
        agent_id: str,
        base_url: str,
        httpx_client: Optional[httpx.AsyncClient] = None
    ) -> "BaseAgent":
        """
        DEPRECATED: v0.x compatibility method (client-only mode).
        Use create_a2a() for full server capability.
        """
        warnings.warn(
            "BaseAgent.from_a2a() is deprecated. Use create_a2a() for full server capability.",
            DeprecationWarning,
            stacklevel=2
        )

        # Create client-only BaseAgent
        client = httpx_client or httpx.AsyncClient(timeout=30.0)

        # Parse the base URL to get host/port (for compatibility)
        parsed = urlparse(base_url)
        host = parsed.hostname or "localhost"
        port = parsed.port or 8080

        agent = cls(
            agent_id=agent_id,
            host=host,
            port=port,
            httpx_client=client
        )

        # Add a single outbound adapter to mimic old behavior
        adapter = A2AAdapter(httpx_client=client, base_url=base_url)
        await adapter.initialize()
        agent._outbound["default"] = adapter

        agent._initialized = True
        return agent

    @classmethod
    async def from_ap(
        cls,
        agent_id: str,
        base_url: str,
        httpx_client: Optional[httpx.AsyncClient] = None
    ) -> "BaseAgent":
        """
        Create Agent Protocol client-only agent from existing AP server endpoint.
        
        Parameters
        ----------
        agent_id : str
            Agent identifier
        base_url : str
            Agent Protocol server endpoint URL
        httpx_client : Optional[httpx.AsyncClient]
            Shared HTTP client for connection pooling
            
        Returns
        -------
        BaseAgent
            Created Agent Protocol client agent instance
        """
        # Create client-only BaseAgent
        client = httpx_client or httpx.AsyncClient(timeout=30.0)
        
        # Parse the base URL to get host/port (for compatibility)
        parsed = urlparse(base_url)
        host = parsed.hostname or "localhost"
        port = parsed.port or 8080
        
        agent = cls(
            agent_id=agent_id,
            host=host,
            port=port,
            httpx_client=client
        )
        
        # Add a single outbound adapter to mimic old behavior
        adapter = AgentProtocolAdapter(httpx_client=client, base_url=base_url)
        await adapter.initialize()
        agent._outbound["default"] = adapter
        
        agent._initialized = True
        return agent
    @classmethod
    async def from_anp(
        cls,
        agent_id: str,
        target_did: str,
        httpx_client: Optional[httpx.AsyncClient] = None,
        local_did_info: Optional[Dict[str, str]] = None,
        host_domain: str = "localhost",
        host_port: Optional[str] = None,
        **kwargs
    ) -> "BaseAgent":
        """
        Create ANP client-only agent for connecting to existing ANP server endpoint.
        
        Parameters
        ----------
        agent_id : str
            Agent identifier
        target_did : str
            Target agent's DID (Decentralized Identifier)
        httpx_client : Optional[httpx.AsyncClient]
            Shared HTTP client for connection pooling
        local_did_info : Optional[Dict[str, str]]
            Local DID information (will be generated if not provided)
        host_domain : str
            Local host domain for WebSocket server
        host_port : Optional[str]
            Local port for WebSocket server
        **kwargs : dict
            Additional ANP configuration parameters
            
        Returns
        -------
        BaseAgent
            Created ANP client agent instance
        
        Raises
        ------
        ImportError
            If AgentConnect library is not available
        """
        try:
            from .agent_adapters.anp_adapter import ANPAdapter
        except ImportError:
            try:
                from agent_adapters.anp_adapter import ANPAdapter
            except ImportError:
                raise ImportError(
                    "ANP adapter not available. "
                    "Please install AgentConnect library to use ANP protocol."
                )
        
        # Create client-only BaseAgent
        client = httpx_client or httpx.AsyncClient(timeout=30.0)
        
        # Use default ports for compatibility
        host = host_domain
        port = int(host_port) if host_port else 8080
        
        agent = cls(
            agent_id=agent_id,
            host=host,
            port=port,
            httpx_client=client
        )
        
        # Create ANP adapter instance
        adapter = ANPAdapter(
            httpx_client=client,
            target_did=target_did,
            local_did_info=local_did_info,
            host_domain=host_domain,
            host_port=host_port,
            **kwargs
        )
        await adapter.initialize()
        agent._outbound["default"] = adapter
        
        agent._initialized = True
        return agent

    @classmethod
    async def from_ioa(
        cls,
        agent_id: str,
        ioa_params: Dict[str, Any],
        httpx_client: Optional[httpx.AsyncClient] = None
    ) -> "BaseAgent":
        """
        Factory method for IoA protocol (placeholder for future implementation).
        """
        raise NotImplementedError("IoA adapter not yet implemented in v1.0.0")

    # --- Connection Management (called by AgentNetwork) ---

    def add_outbound_adapter(self, dst_id: str, adapter: BaseProtocolAdapter) -> None:
        """Add an outbound adapter for connecting to a destination agent."""
        self._outbound[dst_id] = adapter
        self.outgoing_edges.add(dst_id)  # compatibility

    def remove_outbound_adapter(self, dst_id: str) -> None:
        """Remove an outbound adapter."""
        if dst_id in self._outbound:
            del self._outbound[dst_id]
        self.outgoing_edges.discard(dst_id)  # compatibility

    def get_outbound_adapters(self) -> Dict[str, BaseProtocolAdapter]:
        """Get all outbound adapters (for debugging/monitoring)."""
        return self._outbound.copy()

    # --- Message Operations ---

    async def send(self, dst_id: str, payload: Dict[str, Any]) -> Any:
        """
        Send message to destination agent using appropriate outbound adapter.

        Parameters
        ----------
        dst_id : str
            Destination agent ID
        payload : Dict[str, Any]
            Message payload to send

        Returns
        -------
        Any
            Response from destination agent

        Raises
        ------
        RuntimeError
            If no outbound adapter found for destination or send fails
        """
        if not self._initialized:
            raise RuntimeError(f"Agent {self.agent_id} not initialized")

        # Find outbound adapter
        if dst_id not in self._outbound:
            raise RuntimeError(f"No outbound adapter found for destination {dst_id}")

        adapter = self._outbound[dst_id]

        # Add source information to payload
        enriched_payload = payload.copy()
        enriched_payload.setdefault("source", self.agent_id)

        # Record metrics
        protocol_name = type(adapter).__name__.replace("Adapter", "").lower()

        with MetricsTimer(REQUEST_LATENCY, (self.agent_id, dst_id, protocol_name)):
            try:
                # Delegate to protocol adapter
                response = await adapter.send_message(dst_id, enriched_payload)

                # Record successful message bytes (accurate JSON size of enriched payload)
                msg_size = len(json.dumps(enriched_payload).encode('utf-8'))
                MSG_BYTES.labels("out", self.agent_id).inc(msg_size)

                return response

            except Exception as e:
                # Record failure
                REQUEST_FAILURES.labels(self.agent_id, dst_id).inc()
                raise RuntimeError(f"Failed to send message from {self.agent_id} to {dst_id}: {e}") from e

    async def health_check(self) -> bool:
        """
        Check if the agent's server is healthy and responsive.

        Returns
        -------
        bool
            True if agent server is healthy, False otherwise
        """
        if not self._initialized or not self._server_task:
            return False

        try:
            # Check our own server health
            url = f"http://{self._host}:{self._port}/health"
            response = await self._httpx_client.get(url, timeout=5.0)
            return response.status_code == 200
        except Exception:
            return False

    def get_card(self) -> Dict[str, Any]:
        """
        Get this agent's card (from local server).

        Returns
        -------
        Dict[str, Any]
            Agent card with capabilities and metadata
        """
        if not self._initialized or not self._self_agent_card:
            return {"error": "Agent not initialized"}

        # Add BaseAgent-level metadata
        card = self._self_agent_card.copy()
        card.update({
            "agent_id": self.agent_id,
            "server_address": f"http://{self._host}:{self._port}",
            "outbound_connections": len(self._outbound),
            "server_running": self.is_server_running(),
            "initialized": self._initialized
        })
        return card

    # --- Server Information ---

    def get_server_info(self) -> Dict[str, Any]:
        """Get server status and configuration info."""
        return {
            "agent_id": self.agent_id,
            "host": self._host,
            "port": self._port,
            "listening_address": self.get_listening_address(),
            "server_running": self.is_server_running(),
            "outbound_connections": len(self._outbound)
        }

    def is_server_running(self) -> bool:
        """Check if the server task is running."""
        return (
            self._server_task is not None and
            not self._server_task.done() and
            not self._server_task.cancelled()
        )

    def get_listening_address(self) -> str:
        """Get the complete listening address."""
        return f"http://{self._host}:{self._port}"

    # --- Lifecycle Management ---

    async def stop(self) -> None:
        """
        Gracefully stop the agent server and clean up all resources.
        """
        # 1. Gracefully shutdown server
        if self._server_instance and self._server_task:
            # Signal server to stop
            self._server_instance.should_exit = True

            # Wait for server to shutdown gracefully
            try:
                await asyncio.wait_for(self._server_task, timeout=DEFAULT_SERVER_SHUTDOWN_TIMEOUT)
            except asyncio.TimeoutError:
                # Force cancel if graceful shutdown takes too long
                self._server_task.cancel()
                try:
                    await self._server_task
                except asyncio.CancelledError:
                    # CancelledError is expected during shutdown
                    pass
<<<<<<< HEAD

=======
            except asyncio.CancelledError:
                # Handle direct cancellation
                pass
            
>>>>>>> 0ab42a56
            self._server_task = None
            self._server_instance = None

        # 2. Clean up all adapters
        for adapter in self._outbound.values():
            await adapter.cleanup()
        self._outbound.clear()

        # 3. Clear compatibility tracking
        self.outgoing_edges.clear()

        # 4. Optionally close HTTP client (but be careful about shared clients)
        # Note: We don't close _httpx_client here since it might be shared
        # The caller is responsible for httpx_client lifecycle management

        self._initialized = False

    # --- Legacy compatibility ---

    async def cleanup(self) -> None:
        """
        DEPRECATED: Use stop() instead.
        """
        warnings.warn(
            "BaseAgent.cleanup() is deprecated. Use stop() instead.",
            DeprecationWarning,
            stacklevel=2
        )
        await self.stop()

    @property
    def adapter(self) -> Optional[BaseProtocolAdapter]:
        """
        DEPRECATED: Legacy single-adapter access.
        Returns first adapter for compatibility.
        """
        warnings.warn(
            "BaseAgent.adapter is deprecated. Use get_outbound_adapters() instead.",
            DeprecationWarning,
            stacklevel=2
        )
        adapters = list(self._outbound.values())
        return adapters[0] if adapters else None

    def __repr__(self) -> str:
        """Debug representation of BaseAgent."""
        return (
            f"BaseAgent(id='{self.agent_id}', "
            f"server={self.get_listening_address()}, "
            f"outbound_adapters={len(self._outbound)}, "
            f"server_running={self.is_server_running()}, "
            f"initialized={self._initialized})"
        )<|MERGE_RESOLUTION|>--- conflicted
+++ resolved
@@ -19,22 +19,14 @@
     from .agent_adapters.a2a_adapter import A2AAdapter
     from .agent_adapters.agent_protocol_adapter import AgentProtocolAdapter
     from .metrics import REQUEST_LATENCY, REQUEST_FAILURES, MSG_BYTES, MetricsTimer
-<<<<<<< HEAD
-    from .server_adapters import BaseServerAdapter, A2AServerAdapter, ACPServerAdapter
-=======
     from .server_adapters import BaseServerAdapter, A2AServerAdapter, AgentProtocolServerAdapter, ANPServerAdapter, ANP_AVAILABLE
->>>>>>> 0ab42a56
 except ImportError:
     # Fallback to direct imports for standalone execution
     from agent_adapters.base_adapter import BaseProtocolAdapter
     from agent_adapters.a2a_adapter import A2AAdapter
     from agent_adapters.agent_protocol_adapter import AgentProtocolAdapter
     from metrics import REQUEST_LATENCY, REQUEST_FAILURES, MSG_BYTES, MetricsTimer
-<<<<<<< HEAD
-    from server_adapters import BaseServerAdapter, A2AServerAdapter, ACPServerAdapter
-=======
     from server_adapters import BaseServerAdapter, A2AServerAdapter, AgentProtocolServerAdapter, ANPServerAdapter, ANP_AVAILABLE
->>>>>>> 0ab42a56
 
 # Module-level constants for better reusability
 DEFAULT_SERVER_STARTUP_TIMEOUT = 10.0
@@ -797,14 +789,10 @@
                 except asyncio.CancelledError:
                     # CancelledError is expected during shutdown
                     pass
-<<<<<<< HEAD
-
-=======
             except asyncio.CancelledError:
                 # Handle direct cancellation
                 pass
             
->>>>>>> 0ab42a56
             self._server_task = None
             self._server_instance = None
 
