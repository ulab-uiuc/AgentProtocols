--- conflicted
+++ resolved
@@ -8,10 +8,7 @@
   task_file: "script/gaia/dataset/2023/validation/metadata.jsonl"
   output_file: "workspaces/meta_protocol/gaia_meta_results.json"
   timeout: 300  # seconds per task
-<<<<<<< HEAD
-=======
   # max_tasks: 1  # Test single task only
->>>>>>> a797d399
 
 meta_protocol:
   # Available protocols for intelligent selection
