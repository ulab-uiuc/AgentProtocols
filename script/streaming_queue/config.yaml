--- conflicted
+++ resolved
@@ -18,15 +18,9 @@
 qa:
   coordinator:
     count: 1          # Define the number of coordinators
-<<<<<<< HEAD
     start_port: 9900   # Coordinator starting port
     data_file: "data/top1000_simplified.jsonl"  # Question file path
     result_file: "data/qa_results.json"  # Result storage file path
-=======
-    start_port: 9998   # Coordinator starting port
-    data_file: "script/streaming_queue/data/top1000_simplified.jsonl"  # Question file path
-    result_file: "script/streaming_queue/data/qa_results_agora_0901.json"  # Result storage file path
->>>>>>> 8bc0fdb0
     batch_size: 50  # Number of questions to dispatch per round
     first_50: true  # Whether to process only the first 50 questions
   worker:
