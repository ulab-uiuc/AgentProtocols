--- conflicted
+++ resolved
@@ -113,7 +113,6 @@
             ]
 
             loop = asyncio.get_event_loop()
-<<<<<<< HEAD
             # Core.execute 是同步方法，放到线程池执行
             result: str = await loop.run_in_executor(None, self.core.execute, messages)
             
@@ -121,12 +120,6 @@
                 raise RuntimeError("Core returned empty response")
                 
             return result.strip()
-=======
-            # 假设 Core.execute 是同步阻塞方法，这里丢到线程池执行
-            result: str = await loop.run_in_executor(None, self.core.execute, messages)  # type: ignore
-            logger.opt(colors=True).info(f"<yellow>QAWorkerBase answer: {result}</yellow>")
-            return (result or "Unable to generate response").strip()
->>>>>>> 8bc0fdb0
         except Exception as e:
             self._log(f"[QAWorkerBase] Core execution error: {e}")
             raise RuntimeError(f"LLM execution failed: {e}. Mock answers are not allowed.")
