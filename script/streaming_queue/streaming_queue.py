--- conflicted
+++ resolved
@@ -33,10 +33,6 @@
         BRIGHT = ""
         RESET_ALL = ""
 
-<<<<<<< HEAD
-=======
-
->>>>>>> 412ea980
 import sys
 from pathlib import Path
 
@@ -67,10 +63,6 @@
     from qa_worker.agent_executor import QAAgentExecutor
 except ImportError as e:
     print(f"导入 QAAgentExecutor 失败: {e}")
-<<<<<<< HEAD
-=======
-
->>>>>>> 412ea980
 
 class ColoredOutput:
     """Helper class for colored console output"""
